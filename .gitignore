*~
*.pyc
<<<<<<< HEAD
.DS_Store
_site
README.html
=======
_site
>>>>>>> a005071a
<|MERGE_RESOLUTION|>--- conflicted
+++ resolved
@@ -1,9 +1,4 @@
 *~
 *.pyc
-<<<<<<< HEAD
-.DS_Store
 _site
-README.html
-=======
-_site
->>>>>>> a005071a
+README.html